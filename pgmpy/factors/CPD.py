--- conflicted
+++ resolved
@@ -303,10 +303,6 @@
         array([[ 0.63636364,  0.33333333,  0.6       ,  0.2       ],
                [ 0.36363636,  0.66666667,  0.4       ,  0.8       ]])
         """
-<<<<<<< HEAD
-        tabular_cpd = self if inplace else self.copy()
-        tabular_cpd.values = (tabular_cpd.values / tabular_cpd.values.sum(axis=0))
-=======
         if inplace:
             tabular_cpd = self
         else:
@@ -317,7 +313,6 @@
                                      evidence_card)
         cpd = tabular_cpd.get_cpd()
         tabular_cpd.values = (cpd / cpd.sum(axis=0)).flatten('C')
->>>>>>> 5dd82338
 
         if not inplace:
             return tabular_cpd
@@ -345,12 +340,6 @@
         array([[ 0.48484848,  0.4       ],
                [ 0.51515152,  0.6       ]])
         """
-<<<<<<< HEAD
-        if self.variable in variables:
-            raise ValueError("Can't marginalize on the variable on which CPD is defined")
-
-        tabular_cpd = self if inplace else self.copy()
-=======
         if inplace:
             tabular_cpd = self
         else:
@@ -359,7 +348,6 @@
             tabular_cpd = TabularCPD(self.variable, self.variable_card,
                                      self.get_cpd(), evidence,
                                      evidence_card)
->>>>>>> 5dd82338
 
         super(TabularCPD, tabular_cpd).marginalize(variables)
         tabular_cpd.normalize()
@@ -422,12 +410,6 @@
         array([[ 0.7,  0.6],
                [ 0.3,  0.4]])
         """
-<<<<<<< HEAD
-        if self.variable in [var for var, state in values]:
-            raise ValueError("Can't reduce on the variable on which CPD is defined")
-
-        tabular_cpd = self if inplace else self.copy()
-=======
         if inplace:
             tabular_cpd = self
         else:
@@ -436,7 +418,6 @@
             tabular_cpd = TabularCPD(self.variable, self.variable_card,
                                      self.get_cpd(), evidence,
                                      evidence_card)
->>>>>>> 5dd82338
 
         super(TabularCPD, tabular_cpd).reduce(values)
         tabular_cpd.normalize()
@@ -462,7 +443,7 @@
         return Factor(self.variables, self.cardinality, self.values)
     
     def reorder_parents(self, new_order, inplace=True):
-        '''
+        """
         Returns a new cpd table according to provided order
 
         Parameters
