#!/usr/bin/env python3
import copy
<<<<<<< HEAD
from collections import defaultdict
=======
import itertools
>>>>>>> b7956d27

import networkx as nx
import numpy as np
from pgmpy.extern.six.moves import filter, range

from pgmpy.extern.six import string_types
from pgmpy.factors.discrete import factor_product
from pgmpy.inference import Inference
<<<<<<< HEAD
from pgmpy.factors.Factor import factor_product
from pgmpy.models import JunctionTree, BayesianModel


class VariableElimination(Inference):
    def _barren_nodes(self, model, variables, evidence_vars):
        """
        Return all barren variables, given the nodes to ignore (query and/or evidence nodes).
        Barren variables are leaf variables not in query or evidence.

        Parameters
        ----------
        variables: list, tuple, set (array-like)
            list of variables to which are not to be considered.
            In the case of Variable Elimination its variables + evidence.

        Reference
        ---------
        A Simple Approach to Bayesian Network Computations, Zhang and Pool,
        Proceedings of Canadian Artificial Intelligence, 1994.

        Examples
        --------
        >>> from pgmpy.inference import VariableElimination
        >>> from pgmpy.models import BayesianModel
        >>> import numpy as np
        >>> import pandas as pd
        >>> values = pd.DataFrame(np.random.randint(low=0, high=2, size=(1000, 5)),
        ...                       columns=['A', 'B', 'C', 'D', 'E'])
        >>> model = BayesianModel([('A', 'B'), ('C', 'B'), ('C', 'D'), ('B', 'E')])
        >>> model.fit(values)
        >>> inference = VariableElimination(model)
        >>> barren_nodes = inference._barren_nodes(['A', 'B'], [])
        {'D', 'E'}
        """
        relevant_vars = set(variables + evidence_vars)

        ancestor_nodes = set()
        for var in relevant_vars:
            ancestor_nodes.update(nx.ancestors(model, var))

        return set(model.nodes()) - ancestor_nodes - relevant_vars

    def _independent_by_evidence(self, model, variables, evidence_vars):
        """
        Return all the variables that doesn't have an active trail to any of the query variables,
        given the evidence.

        Parameters
        ----------
        query: string
            The query variable.
        evidence: dict
            Evidences given for inference.

        Reference
        ---------
        LAZY propagation: A junction tree inference algorithm based on lazy evaluation, Anders L. Madsen,
        Finn V. Jensen, Artificial Intelligence 113 (1999) 203–245
        """
        reachable_nodes = model.active_trail_nodes(variables, observed=evidence_vars)
        non_reachable_nodes = set(model.nodes()) - reachable_nodes - set(evidence_vars)
        return non_reachable_nodes

    def _optimize_bayesian_elimination(self, variables, evidence_vars):
        """
        Returns a reduced model structure and
        """
        model = self.model.copy()
        factors = {node: {factor for factor in self.factors[node]}
                   for node in self.factors}

        # Barren Nodes
        barren_nodes = self._barren_nodes(model, variables, evidence_vars)
        model.remove_nodes_from(barren_nodes)

        # Independent Nodes
        if len(variables) == 1:
            independent_nodes = self._independent_by_evidence(model, variables, evidence_vars)
            model.remove_nodes_from(independent_nodes)

        # Constructing factor dict
        factors = defaultdict(list)

        for node in model.nodes():
            cpd = model.get_cpds(node)
            cpd_as_factor = cpd.to_factor()

            for var in cpd.variables:
                factors[var].append(cpd_as_factor)

        factors = {node: {factor for factor in factors[node]} for node in factors}
        return model, factors

    def _reduce_over_evidence(self):
        for evidence_var in self.evidence_vars:
            for factor in self.working_factors[evidence_var]:
                factor_reduced = factor.reduce([(evidence_var, self.evidence_vars[evidence_var])], inplace=False)
                for var in factor_reduced.scope():
                    self.working_factors[var].remove(factor)
                    self.working_factors[var].add(factor_reduced)
            del self.working_factors[evidence_var]

    def _variable_elimination(self, variable, operation, evidence=None, elimination_order=None):
=======
from pgmpy.models import JunctionTree
from pgmpy.utils import StateNameDecorator


class VariableElimination(Inference):

    @StateNameDecorator(argument='evidence', return_val=None)
    def _variable_elimination(self, variables, operation, evidence=None, elimination_order=None):
>>>>>>> b7956d27
        """
        Implementation of a generalized variable elimination.

        Parameters
        ----------
        variables: variable name (can be any hashable python object)
            Variable that is not to be eliminated.

        operation: str ('marginalize' | 'maximize')
            The operation to do for eliminating the variable.

        evidence: list, array-like
            list of tuples of the form (var_name, state).
            None if no evidence

        elimination_order: list, array-like
            list of variables representing the order in which they
            are to be eliminated. If None order is computed automatically.
        """
<<<<<<< HEAD
        self.variables = variable
        self.operation = operation
        self.evidence_vars = [evi[0] for evi in evidence] if evidence else []
        self.evidence_vars_states = [evi[1] for evi in evidence] if evidence else []
        self.elimination_order = elimination_order
        self.working_factors = {node: {factor for factor in self.factors[node]}
                                for node in self.factors}
        self.working_model = copy.deepcopy(self.model)

        if isinstance(self.working_model, BayesianModel) and operation == "marginalize":
            self.working_model, self.working_factors = self._optimize_bayesian_elimination(variable, self.evidence_vars)
=======
        if isinstance(variables, string_types):
            raise TypeError("variables must be a list of strings")
        if isinstance(evidence, string_types):
            raise TypeError("evidence must be a list of strings")
>>>>>>> b7956d27

        # Dealing with the case when variables is not provided.
        if not variable:
            all_factors = []
            for factor_li in self.factors.values():
                all_factors.extend(factor_li)
            return set(all_factors)

        eliminated_variables = set()

        # Dealing with evidence. Reducing factors over it before VE is run.
        for evidence_var_index in range(len(self.evidence_vars)):
            for factor in self.working_factors[self.evidence_vars[evidence_var_index]]:
                factor_reduced = factor.reduce([(self.evidence_vars[evidence_var_index],
                                                 self.evidence_vars_states[evidence_var_index])], inplace=False)
                for var in factor_reduced.scope():
                    self.working_factors[var].remove(factor)
                    self.working_factors[var].add(factor_reduced)
            del self.working_factors[self.evidence_vars[evidence_var_index]]

        # TODO: Modify it to find the optimal elimination order
        if not elimination_order:
            elimination_order = list(set(self.working_model.nodes()) -
                                     set(variable) -
                                     set(self.evidence_vars))

        elif any(var in elimination_order for var in
                 set(variable).union(set(self.evidence_vars))):
            raise ValueError("Elimination order contains variables which are in"
                             " variables or evidence args")

        for var in elimination_order:
            # Removing all the factors containing the variables which are
            # eliminated (as all the factors should be considered only once)
            factors = [factor for factor in self.working_factors[var]
                       if not set(factor.variables).intersection(eliminated_variables)]
            phi = factor_product(*factors)
            phi = getattr(phi, operation)([var], inplace=False)
            del self.working_factors[var]
            for variable in phi.variables:
                self.working_factors[variable].add(phi)
            eliminated_variables.add(var)

        final_distribution = set()
        for node in self.working_factors:
            factors = self.working_factors[node]
            for factor in factors:
                if not set(factor.variables).intersection(eliminated_variables):
                    final_distribution.add(factor)

        # query_var_factor = {}
        # for query_var in [variable]:
        #     phi = factor_product(*final_distribution)
        #     query_var_factor[query_var] = phi.marginalize(list(set([variable]) - {query_var}),
        #                                                   inplace=False).normalize(inplace=False)
        return factor_product(*final_distribution)

    def query(self, variables, evidence=None, elimination_order=None):
        """
        Parameters
        ----------
        variables: list, array-like
            list of variables for which you want to compute the probability

        evidence: list, array-like
            list of tuples of the form (var_name, state)
            None if no evidence

        elimination_order: list
            list of variable names representing the order in which they have to be
            eliminated.
            If None, elimination order will be computed automatically.

        Examples
        --------
        >>> from pgmpy.inference import VariableElimination
        >>> from pgmpy.models import BayesianModel
        >>> import numpy as np
        >>> import pandas as pd
        >>> values = pd.DataFrame(np.random.randint(low=0, high=2, size=(1000, 5)),
        ...                       columns=['A', 'B', 'C', 'D', 'E'])
        >>> model = BayesianModel([('A', 'B'), ('C', 'B'), ('C', 'D'), ('B', 'E')])
        >>> model.fit(values)
        >>> inference = VariableElimination(model)
        >>> phi_query = inference.query(['A', 'B'])
        """
        return self._variable_elimination(variables, 'marginalize',
                                          evidence=evidence, elimination_order=elimination_order)

    def max_marginal(self, variable=None, evidence=None, elimination_order=None):
        """
        Computes the max-marginal over the variables given the evidence.

        Parameters
        ----------
        variable: variable name (can be any hashable python object)
            Variable over which we want to compute the max-marginal.

        evidence: list, array-like
            list of tuples of the form (var_name, state)
            None if no evidence

        elimination_order: list
            list of variable names is the order in which variables are to be eliminated.
            If None, elimination order will be computed automatically.

        Examples
        --------
        >>> import numpy as np
        >>> import pandas as pd
        >>> from pgmpy.models import BayesianModel
        >>> from pgmpy.inference import VariableElimination
        >>> values = pd.DataFrame(np.random.randint(low=0, high=2, size=(1000, 5)),
        ...                       columns=['A', 'B', 'C', 'D', 'E'])
        >>> model = BayesianModel([('A', 'B'), ('C', 'B'), ('C', 'D'), ('B', 'E')])
        >>> model.fit(values)
        >>> inference = VariableElimination(model)
        >>> phi_query = inference.max_marginal(['A', 'B'])
        """
        if not variable:
            variable = []
        final_distribution = self._variable_elimination(variable, 'maximize',
                                                        evidence=evidence,
                                                        elimination_order=elimination_order)

        # To handle the case when no argument is passed then
        # _variable_elimination returns a dict.
        if isinstance(final_distribution, dict):
            final_distribution = final_distribution.values()
        return np.max(factor_product(*final_distribution).values)

    @StateNameDecorator(argument=None, return_val=True)
    def map_query(self, variables=None, evidence=None, elimination_order=None):
        """
        Computes the MAP Query over the variables given the evidence.

        Parameters
        ----------
        variable: list
            Variable over which we want to compute the max-marginal.

        evidence: list, array-like
            list of tuples of the form (var_name, state)
            None if no evidence

        elimination_order: list
            order of variable eliminations (if nothing is provided) order is
            computed automatically

        Examples
        --------
        >>> from pgmpy.inference import VariableElimination
        >>> from pgmpy.models import BayesianModel
        >>> import numpy as np
        >>> import pandas as pd
        >>> values = pd.DataFrame(np.random.randint(low=0, high=2, size=(1000, 5)),
        ...                       columns=['A', 'B', 'C', 'D', 'E'])
        >>> model = BayesianModel([('A', 'B'), ('C', 'B'), ('C', 'D'), ('B', 'E')])
        >>> model.fit(values)
        >>> inference = VariableElimination(model)
        >>> phi_query = inference.map_query(['A', 'B'])
        """
        elimination_variables = set(self.variables) - set(evidence.keys()) if evidence else set()
        final_distribution = self._variable_elimination(elimination_variables, 'maximize',
                                                        evidence=evidence,
                                                        elimination_order=elimination_order)
        # To handle the case when no argument is passed then
        # _variable_elimination returns a dict.
        if isinstance(final_distribution, dict):
            final_distribution = final_distribution.values()
        distribution = factor_product(*final_distribution)
        argmax = np.argmax(distribution.values)
        assignment = distribution.assignment([argmax])[0]

        map_query_results = {}
        for var_assignment in assignment:
            var, value = var_assignment
            map_query_results[var] = value

        if not variables:
            return map_query_results
        else:
            return_dict = {}
            for var in variables:
                return_dict[var] = map_query_results[var]
            return return_dict

    def induced_graph(self, elimination_order):
        """
        Returns the induced graph formed by running Variable Elimination on the network.

        Parameters
        ----------
        elimination_order: list, array like
            List of variables in the order in which they are to be eliminated.

        Examples
        --------
        >>> import numpy as np
        >>> import pandas as pd
        >>> from pgmpy.models import BayesianModel
        >>> from pgmpy.inference import VariableElimination
        >>> values = pd.DataFrame(np.random.randint(low=0, high=2, size=(1000, 5)),
        ...                       columns=['A', 'B', 'C', 'D', 'E'])
        >>> model = BayesianModel([('A', 'B'), ('C', 'B'), ('C', 'D'), ('B', 'E')])
        >>> model.fit(values)
        >>> inference = VariableElimination(model)
        >>> inference.induced_graph(['C', 'D', 'A', 'B', 'E'])
        <networkx.classes.graph.Graph at 0x7f34ac8c5160>
        """
        # If the elimination order does not contain the same variables as the model
        if set(elimination_order) != set(self.variables):
            raise ValueError("Set of variables in elimination order"
                             " different from variables in model")

        eliminated_variables = set()
        working_factors = {node: [factor.scope() for factor in self.factors[node]]
                           for node in self.factors}

        # The set of cliques that should be in the induced graph
        cliques = set()
        for factors in working_factors.values():
            for factor in factors:
                cliques.add(tuple(factor))

        # Removing all the factors containing the variables which are
        # eliminated (as all the factors should be considered only once)
        for var in elimination_order:
            factors = [factor for factor in working_factors[var]
                       if not set(factor).intersection(eliminated_variables)]
            phi = set(itertools.chain(*factors)).difference({var})
            cliques.add(tuple(phi))
            del working_factors[var]
            for variable in phi:
                working_factors[variable].append(list(phi))
            eliminated_variables.add(var)

        edges_comb = [itertools.combinations(c, 2)
                      for c in filter(lambda x: len(x) > 1, cliques)]
        return nx.Graph(itertools.chain(*edges_comb))

    def induced_width(self, elimination_order):
        """
        Returns the width (integer) of the induced graph formed by running Variable Elimination on the network.
        The width is the defined as the number of nodes in the largest clique in the graph minus 1.

        Parameters
        ----------
        elimination_order: list, array like
            List of variables in the order in which they are to be eliminated.

        Examples
        --------
        >>> import numpy as np
        >>> import pandas as pd
        >>> from pgmpy.models import BayesianModel
        >>> from pgmpy.inference import VariableElimination
        >>> values = pd.DataFrame(np.random.randint(low=0, high=2, size=(1000, 5)),
        ...                       columns=['A', 'B', 'C', 'D', 'E'])
        >>> model = BayesianModel([('A', 'B'), ('C', 'B'), ('C', 'D'), ('B', 'E')])
        >>> model.fit(values)
        >>> inference = VariableElimination(model)
        >>> inference.induced_width(['C', 'D', 'A', 'B', 'E'])
        3
        """
        induced_graph = self.induced_graph(elimination_order)
        return nx.graph_clique_number(induced_graph) - 1


class BeliefPropagation(Inference):
    """
    Class for performing inference using Belief Propagation method.

    Creates a Junction Tree or Clique Tree (JunctionTree class) for the input
    probabilistic graphical model and performs calibration of the junction tree
    so formed using belief propagation.

    Parameters
    ----------
    model: BayesianModel, MarkovModel, FactorGraph, JunctionTree
        model for which inference is to performed
    """

    def __init__(self, model):
        super(BeliefPropagation, self).__init__(model)

        if not isinstance(model, JunctionTree):
            self.junction_tree = model.to_junction_tree()
        else:
            self.junction_tree = copy.deepcopy(model)

        self.clique_beliefs = {}
        self.sepset_beliefs = {}

    def get_cliques(self):
        """
        Returns cliques used for belief propagation.
        """
        return self.junction_tree.nodes()

    def get_clique_beliefs(self):
        """
        Returns clique beliefs. Should be called after the clique tree (or
        junction tree) is calibrated.
        """
        return self.clique_beliefs

    def get_sepset_beliefs(self):
        """
        Returns sepset beliefs. Should be called after clique tree (or junction
        tree) is calibrated.
        """
        return self.sepset_beliefs

    def _update_beliefs(self, sending_clique, recieving_clique, operation):
        """
        This is belief-update method.

        Parameters
        ----------
        sending_clique: node (as the operation is on junction tree, node should be a tuple)
            Node sending the message
        recieving_clique: node (as the operation is on junction tree, node should be a tuple)
            Node recieving the message
        operation: str ('marginalize' | 'maximize')
            The operation to do for passing messages between nodes.

        Takes belief of one clique and uses it to update the belief of the
        neighboring ones.
        """
        sepset = frozenset(sending_clique).intersection(frozenset(recieving_clique))
        sepset_key = frozenset((sending_clique, recieving_clique))

        # \sigma_{i \rightarrow j} = \sum_{C_i - S_{i, j}} \beta_i
        # marginalize the clique over the sepset
        sigma = getattr(self.clique_beliefs[sending_clique], operation)(list(frozenset(sending_clique) - sepset),
                                                                        inplace=False)

        # \beta_j = \beta_j * \frac{\sigma_{i \rightarrow j}}{\mu_{i, j}}
        self.clique_beliefs[recieving_clique] *= (sigma / self.sepset_beliefs[sepset_key]
                                                  if self.sepset_beliefs[sepset_key] else sigma)

        # \mu_{i, j} = \sigma_{i \rightarrow j}
        self.sepset_beliefs[sepset_key] = sigma

    def _is_converged(self, operation):
        """
        Checks whether the calibration has converged or not. At convergence
        the sepset belief would be precisely the sepset marginal.

        Parameters
        ----------
        operation: str ('marginalize' | 'maximize')
            The operation to do for passing messages between nodes.
            if operation == marginalize, it checks whether the junction tree is calibrated or not
            else if operation == maximize, it checks whether the juction tree is max calibrated or not

        Formally, at convergence or at calibration this condition would be satisified for

        .. math:: \sum_{C_i - S_{i, j}} \beta_i = \sum_{C_j - S_{i, j}} \beta_j = \mu_{i, j}

        and at max calibration this condition would be satisfied

        .. math:: \max_{C_i - S_{i, j}} \beta_i = \max_{C_j - S_{i, j}} \beta_j = \mu_{i, j}
        """
        # If no clique belief, then the clique tree is not calibrated
        if not self.clique_beliefs:
            return False

        for edge in self.junction_tree.edges():
            sepset = frozenset(edge[0]).intersection(frozenset(edge[1]))
            sepset_key = frozenset(edge)
            if (edge[0] not in self.clique_beliefs or edge[1] not in self.clique_beliefs or
                    sepset_key not in self.sepset_beliefs):
                return False

            marginal_1 = getattr(self.clique_beliefs[edge[0]], operation)(list(frozenset(edge[0]) - sepset),
                                                                          inplace=False)
            marginal_2 = getattr(self.clique_beliefs[edge[1]], operation)(list(frozenset(edge[1]) - sepset),
                                                                          inplace=False)
            if marginal_1 != marginal_2 or marginal_1 != self.sepset_beliefs[sepset_key]:
                return False
        return True

    def _calibrate_junction_tree(self, operation):
        """
        Generalized calibration of junction tree or clique using belief propagation. This method can be used for both
        calibrating as well as max-calibrating.
        Uses Lauritzen-Spiegelhalter algorithm or belief-update message passing.

        Parameters
        ----------
        operation: str ('marginalize' | 'maximize')
            The operation to do for passing messages between nodes.

        Reference
        ---------
        Algorithm 10.3 Calibration using belief propagation in clique tree
        Probabilistic Graphical Models: Principles and Techniques
        Daphne Koller and Nir Friedman.
        """
        # Initialize clique beliefs as well as sepset beliefs
        self.clique_beliefs = {clique: self.junction_tree.get_factors(clique)
                               for clique in self.junction_tree.nodes()}
        self.sepset_beliefs = {frozenset(edge): None for edge in self.junction_tree.edges()}

        for clique in self.junction_tree.nodes():
            if not self._is_converged(operation=operation):
                neighbors = self.junction_tree.neighbors(clique)
                # update root's belief using nieighbor clique's beliefs
                # upward pass
                for neighbor_clique in neighbors:
                    self._update_beliefs(neighbor_clique, clique, operation=operation)
                bfs_edges = nx.algorithms.breadth_first_search.bfs_edges(self.junction_tree, clique)
                # update the beliefs of all the nodes starting from the root to leaves using root's belief
                # downward pass
                for edge in bfs_edges:
                    self._update_beliefs(edge[0], edge[1], operation=operation)
            else:
                break

    def calibrate(self):
        """
        Calibration using belief propagation in junction tree or clique tree.

        Examples
        --------
        >>> from pgmpy.models import BayesianModel
        >>> from pgmpy.factors.discrete import TabularCPD
        >>> from pgmpy.inference import BeliefPropagation
        >>> G = BayesianModel([('diff', 'grade'), ('intel', 'grade'),
        ...                    ('intel', 'SAT'), ('grade', 'letter')])
        >>> diff_cpd = TabularCPD('diff', 2, [[0.2], [0.8]])
        >>> intel_cpd = TabularCPD('intel', 3, [[0.5], [0.3], [0.2]])
        >>> grade_cpd = TabularCPD('grade', 3,
        ...                        [[0.1, 0.1, 0.1, 0.1, 0.1, 0.1],
        ...                         [0.1, 0.1, 0.1, 0.1, 0.1, 0.1],
        ...                         [0.8, 0.8, 0.8, 0.8, 0.8, 0.8]],
        ...                        evidence=['diff', 'intel'],
        ...                        evidence_card=[2, 3])
        >>> sat_cpd = TabularCPD('SAT', 2,
        ...                      [[0.1, 0.2, 0.7],
        ...                       [0.9, 0.8, 0.3]],
        ...                      evidence=['intel'], evidence_card=[3])
        >>> letter_cpd = TabularCPD('letter', 2,
        ...                         [[0.1, 0.4, 0.8],
        ...                          [0.9, 0.6, 0.2]],
        ...                         evidence=['grade'], evidence_card=[3])
        >>> G.add_cpds(diff_cpd, intel_cpd, grade_cpd, sat_cpd, letter_cpd)
        >>> bp = BeliefPropagation(G)
        >>> bp.calibrate()
        """
        self._calibrate_junction_tree(operation='marginalize')

    def max_calibrate(self):
        """
        Max-calibration of the junction tree using belief propagation.

        Examples
        --------
        >>> from pgmpy.models import BayesianModel
        >>> from pgmpy.factors.discrete import TabularCPD
        >>> from pgmpy.inference import BeliefPropagation
        >>> G = BayesianModel([('diff', 'grade'), ('intel', 'grade'),
        ...                    ('intel', 'SAT'), ('grade', 'letter')])
        >>> diff_cpd = TabularCPD('diff', 2, [[0.2], [0.8]])
        >>> intel_cpd = TabularCPD('intel', 3, [[0.5], [0.3], [0.2]])
        >>> grade_cpd = TabularCPD('grade', 3,
        ...                        [[0.1, 0.1, 0.1, 0.1, 0.1, 0.1],
        ...                         [0.1, 0.1, 0.1, 0.1, 0.1, 0.1],
        ...                         [0.8, 0.8, 0.8, 0.8, 0.8, 0.8]],
        ...                        evidence=['diff', 'intel'],
        ...                        evidence_card=[2, 3])
        >>> sat_cpd = TabularCPD('SAT', 2,
        ...                      [[0.1, 0.2, 0.7],
        ...                       [0.9, 0.8, 0.3]],
        ...                      evidence=['intel'], evidence_card=[3])
        >>> letter_cpd = TabularCPD('letter', 2,
        ...                         [[0.1, 0.4, 0.8],
        ...                          [0.9, 0.6, 0.2]],
        ...                         evidence=['grade'], evidence_card=[3])
        >>> G.add_cpds(diff_cpd, intel_cpd, grade_cpd, sat_cpd, letter_cpd)
        >>> bp = BeliefPropagation(G)
        >>> bp.max_calibrate()
        """
        self._calibrate_junction_tree(operation='maximize')

    def _query(self, variables, operation, evidence=None):
        """
        This is a generalized query method that can be used for both query and map query.

        Parameters
        ----------
        variables: list
            list of variables for which you want to compute the probability
        operation: str ('marginalize' | 'maximize')
            The operation to do for passing messages between nodes.
        evidence: dict
            a dict key, value pair as {var: state_of_var_observed}
            None if no evidence

        Examples
        --------
        >>> from pgmpy.inference import BeliefPropagation
        >>> from pgmpy.models import BayesianModel
        >>> import numpy as np
        >>> import pandas as pd
        >>> values = pd.DataFrame(np.random.randint(low=0, high=2, size=(1000, 5)),
        ...                       columns=['A', 'B', 'C', 'D', 'E'])
        >>> model = BayesianModel([('A', 'B'), ('C', 'B'), ('C', 'D'), ('B', 'E')])
        >>> model.fit(values)
        >>> inference = BeliefPropagation(model)
        >>> phi_query = inference.query(['A', 'B'])

        References
        ----------
        Algorithm 10.4 Out-of-clique inference in clique tree
        Probabilistic Graphical Models: Principles and Techniques Daphne Koller and Nir Friedman.
        """

        is_calibrated = self._is_converged(operation=operation)
        # Calibrate the junction tree if not calibrated
        if not is_calibrated:
            self.calibrate()

        if not isinstance(variables, (list, tuple, set)):
            query_variables = [variables]
        else:
            query_variables = list(variables)
        query_variables.extend(evidence.keys() if evidence else [])

        # Find a tree T' such that query_variables are a subset of scope(T')
        nodes_with_query_variables = set()
        for var in query_variables:
            nodes_with_query_variables.update(filter(lambda x: var in x, self.junction_tree.nodes()))
        subtree_nodes = nodes_with_query_variables

        # Conversion of set to tuple just for indexing
        nodes_with_query_variables = tuple(nodes_with_query_variables)
        # As junction tree is a tree, that means that there would be only path between any two nodes in the tree
        # thus we can just take the path between any two nodes; no matter there order is
        for i in range(len(nodes_with_query_variables) - 1):
            subtree_nodes.update(nx.shortest_path(self.junction_tree, nodes_with_query_variables[i],
                                                  nodes_with_query_variables[i + 1]))
        subtree_undirected_graph = self.junction_tree.subgraph(subtree_nodes)
        # Converting subtree into a junction tree
        if len(subtree_nodes) == 1:
            subtree = JunctionTree()
            subtree.add_node(subtree_nodes.pop())
        else:
            subtree = JunctionTree(subtree_undirected_graph.edges())

        # Selecting a node is root node. Root node would be having only one neighbor
        if len(subtree.nodes()) == 1:
            root_node = subtree.nodes()[0]
        else:
            root_node = tuple(filter(lambda x: len(subtree.neighbors(x)) == 1, subtree.nodes()))[0]
        clique_potential_list = [self.clique_beliefs[root_node]]

        # For other nodes in the subtree compute the clique potentials as follows
        # As all the nodes are nothing but tuples so simple set(root_node) won't work at it would update the set with'
        # all the elements of the tuple; instead use set([root_node]) as it would include only the tuple not the
        # internal elements within it.
        parent_nodes = set([root_node])
        nodes_traversed = set()
        while parent_nodes:
            parent_node = parent_nodes.pop()
            for child_node in set(subtree.neighbors(parent_node)) - nodes_traversed:
                clique_potential_list.append(self.clique_beliefs[child_node] /
                                             self.sepset_beliefs[frozenset([parent_node, child_node])])
                parent_nodes.update([child_node])
            nodes_traversed.update([parent_node])

        # Add factors to the corresponding junction tree
        subtree.add_factors(*clique_potential_list)

        # Sum product variable elimination on the subtree
        variable_elimination = VariableElimination(subtree)
        if operation == 'marginalize':
            return variable_elimination.query(variables=variables, evidence=evidence)
        elif operation == 'maximize':
            return variable_elimination.map_query(variables=variables, evidence=evidence)

    def query(self, variables, evidence=None):
        """
        Query method using belief propagation.

        Parameters
        ----------
        variables: list
            list of variables for which you want to compute the probability
        evidence: dict
            a dict key, value pair as {var: state_of_var_observed}
            None if no evidence

        Examples
        --------
        >>> from pgmpy.factors.discrete import TabularCPD
        >>> from pgmpy.models import BayesianModel
        >>> from pgmpy.inference import BeliefPropagation
        >>> bayesian_model = BayesianModel([('A', 'J'), ('R', 'J'), ('J', 'Q'),
        ...                                 ('J', 'L'), ('G', 'L')])
        >>> cpd_a = TabularCPD('A', 2, [[0.2], [0.8]])
        >>> cpd_r = TabularCPD('R', 2, [[0.4], [0.6]])
        >>> cpd_j = TabularCPD('J', 2,
        ...                    [[0.9, 0.6, 0.7, 0.1],
        ...                     [0.1, 0.4, 0.3, 0.9]],
        ...                    ['R', 'A'], [2, 2])
        >>> cpd_q = TabularCPD('Q', 2,
        ...                    [[0.9, 0.2],
        ...                     [0.1, 0.8]],
        ...                    ['J'], [2])
        >>> cpd_l = TabularCPD('L', 2,
        ...                    [[0.9, 0.45, 0.8, 0.1],
        ...                     [0.1, 0.55, 0.2, 0.9]],
        ...                    ['G', 'J'], [2, 2])
        >>> cpd_g = TabularCPD('G', 2, [[0.6], [0.4]])
        >>> belief_propagation = BeliefPropagation(bayesian_model)
        >>> belief_propagation.query(variables=['J', 'Q'],
        ...                          evidence={'A': 0, 'R': 0, 'G': 0, 'L': 1})
        """
        return self._query(variables=variables, operation='marginalize', evidence=evidence)

    def map_query(self, variables=None, evidence=None):
        """
        MAP Query method using belief propagation.

        Parameters
        ----------
        variables: list
            list of variables for which you want to compute the probability
        evidence: dict
            a dict key, value pair as {var: state_of_var_observed}
            None if no evidence

        Examples
        --------
        >>> from pgmpy.factors.discrete import TabularCPD
        >>> from pgmpy.models import BayesianModel
        >>> from pgmpy.inference import BeliefPropagation
        >>> bayesian_model = BayesianModel([('A', 'J'), ('R', 'J'), ('J', 'Q'),
        ...                                 ('J', 'L'), ('G', 'L')])
        >>> cpd_a = TabularCPD('A', 2, [[0.2], [0.8]])
        >>> cpd_r = TabularCPD('R', 2, [[0.4], [0.6]])
        >>> cpd_j = TabularCPD('J', 2,
        ...                    [[0.9, 0.6, 0.7, 0.1],
        ...                     [0.1, 0.4, 0.3, 0.9]],
        ...                    ['R', 'A'], [2, 2])
        >>> cpd_q = TabularCPD('Q', 2,
        ...                    [[0.9, 0.2],
        ...                     [0.1, 0.8]],
        ...                    ['J'], [2])
        >>> cpd_l = TabularCPD('L', 2,
        ...                    [[0.9, 0.45, 0.8, 0.1],
        ...                     [0.1, 0.55, 0.2, 0.9]],
        ...                    ['G', 'J'], [2, 2])
        >>> cpd_g = TabularCPD('G', 2, [[0.6], [0.4]])
        >>> belief_propagation = BeliefPropagation(bayesian_model)
        >>> belief_propagation.map_query(variables=['J', 'Q'],
        ...                              evidence={'A': 0, 'R': 0, 'G': 0, 'L': 1})
        """
        # If no variables are specified then run the MAP query for all the variables present in the model
        if variables is None:
            variables = set(self.variables)

        return self._query(variables=variables, operation='maximize', evidence=evidence)<|MERGE_RESOLUTION|>--- conflicted
+++ resolved
@@ -1,19 +1,15 @@
 #!/usr/bin/env python3
 import copy
-<<<<<<< HEAD
 from collections import defaultdict
-=======
 import itertools
->>>>>>> b7956d27
 
 import networkx as nx
 import numpy as np
+
 from pgmpy.extern.six.moves import filter, range
-
 from pgmpy.extern.six import string_types
 from pgmpy.factors.discrete import factor_product
 from pgmpy.inference import Inference
-<<<<<<< HEAD
 from pgmpy.factors.Factor import factor_product
 from pgmpy.models import JunctionTree, BayesianModel
 
@@ -118,36 +114,6 @@
             del self.working_factors[evidence_var]
 
     def _variable_elimination(self, variable, operation, evidence=None, elimination_order=None):
-=======
-from pgmpy.models import JunctionTree
-from pgmpy.utils import StateNameDecorator
-
-
-class VariableElimination(Inference):
-
-    @StateNameDecorator(argument='evidence', return_val=None)
-    def _variable_elimination(self, variables, operation, evidence=None, elimination_order=None):
->>>>>>> b7956d27
-        """
-        Implementation of a generalized variable elimination.
-
-        Parameters
-        ----------
-        variables: variable name (can be any hashable python object)
-            Variable that is not to be eliminated.
-
-        operation: str ('marginalize' | 'maximize')
-            The operation to do for eliminating the variable.
-
-        evidence: list, array-like
-            list of tuples of the form (var_name, state).
-            None if no evidence
-
-        elimination_order: list, array-like
-            list of variables representing the order in which they
-            are to be eliminated. If None order is computed automatically.
-        """
-<<<<<<< HEAD
         self.variables = variable
         self.operation = operation
         self.evidence_vars = [evi[0] for evi in evidence] if evidence else []
@@ -159,12 +125,10 @@
 
         if isinstance(self.working_model, BayesianModel) and operation == "marginalize":
             self.working_model, self.working_factors = self._optimize_bayesian_elimination(variable, self.evidence_vars)
-=======
         if isinstance(variables, string_types):
             raise TypeError("variables must be a list of strings")
         if isinstance(evidence, string_types):
             raise TypeError("evidence must be a list of strings")
->>>>>>> b7956d27
 
         # Dealing with the case when variables is not provided.
         if not variable:
