#!/usr/bin/env python3

import itertools
from collections import defaultdict
import logging
from operator import mul

import networkx as nx
import numpy as np
import pandas as pd

from pgmpy.base import DirectedGraph
from pgmpy.factors import TabularCPD, JointProbabilityDistribution, Factor
from pgmpy.independencies import Independencies
from pgmpy.extern import six
from pgmpy.extern.six.moves import range, reduce


class BayesianModel(DirectedGraph):
    """
    Base class for bayesian model.

    A models stores nodes and edges with conditional probability
    distribution (cpd) and other attributes.

    models hold directed edges.  Self loops are not allowed neither
    multiple (parallel) edges.

    Nodes should be strings.

    Edges are represented as links between nodes.

    Parameters
    ----------
    data : input graph
        Data to initialize graph.  If data=None (default) an empty
        graph is created.  The data can be an edge list, or any
        NetworkX graph object.

    Examples
    --------
    Create an empty bayesian model with no nodes and no edges.

    >>> from pgmpy.models import BayesianModel
    >>> G = BayesianModel()

    G can be grown in several ways.

    **Nodes:**

    Add one node at a time:

    >>> G.add_node('a')

    Add the nodes from any container (a list, set or tuple or the nodes
    from another graph).

    >>> G.add_nodes_from(['a', 'b'])

    **Edges:**

    G can also be grown by adding edges.

    Add one edge,

    >>> G.add_edge('a', 'b')

    a list of edges,

    >>> G.add_edges_from([('a', 'b'), ('b', 'c')])

    If some edges connect nodes not yet in the model, the nodes
    are added automatically.  There are no errors when adding
    nodes or edges that already exist.

    **Shortcuts:**

    Many common graph features allow python syntax for speed reporting.

    >>> 'a' in G     # check if node in graph
    True
    >>> len(G)  # number of nodes in graph
    3
    """

    def __init__(self, ebunch=None):
        super(BayesianModel, self).__init__()
        if ebunch:
            self.add_edges_from(ebunch)
        self.cpds = []
        self.cardinalities = defaultdict(int)

    def add_edge(self, u, v, **kwargs):
        """
        Add an edge between u and v.

        The nodes u and v will be automatically added if they are
        not already in the graph

        Parameters
        ----------
        u,v : nodes
              Nodes can be any hashable python object.

        Examples
        --------
        >>> from pgmpy.models import BayesianModel/home/abinash/software_packages/numpy-1.7.1
        >>> G = BayesianModel()
        >>> G.add_nodes_from(['grade', 'intel'])
        >>> G.add_edge('grade', 'intel')
        """
        if u == v:
            raise ValueError('Self loops are not allowed.')
        if u in self.nodes() and v in self.nodes() and nx.has_path(self, v, u):
            raise ValueError(
                'Loops are not allowed. Adding the edge from (%s->%s) forms a loop.' % (u, v))
        else:
            super(BayesianModel, self).add_edge(u, v, **kwargs)

    def remove_node(self, node):
        """
        Remove node from the model.

        Removing a node also removes all the associated edges, removes the CPD
        of the node and marginalizes the CPDs of it's children.

        Parameters
        ----------
        node : node
            Node which is to be removed from the model.

        Examples
        --------
        >>> import pandas as pd
        >>> import numpy as np
        >>> from pgmpy.models import BayesianModel
        >>> model = BayesianModel([('A', 'B'), ('B', 'C'),
        ...                        ('A', 'D'), ('D', 'C')])
        >>> values = pd.DataFrame(np.random.randint(low=0, high=2, size=(1000, 4)),
        ...                       columns=['A', 'B', 'C', 'D'])
        >>> model.fit(values)
        >>> model.remove_node('A')

        """
        affected_nodes = [v for u, v in self.edges() if u == node]

        for affected_node in affected_nodes:
            node_cpd = self.get_cpds(node=affected_node)
            if node_cpd:
                node_cpd.marginalize([node], inplace=True)
                # self.remove_cpds(node_cpd)
                # self.add_cpds(new_cpd)

        if self.get_cpds(node=node):
            self.remove_cpds(node)
        super(BayesianModel, self).remove_node(node)

    def remove_nodes_from(self, nodes):
        for node in nodes:
            self.remove_node(node)

    def add_cpds(self, *cpds):
        """
        Add CPD (Conditional Probability Distribution) to the Bayesian Model.

        Parameters
        ----------
        cpds  :  list, set, tuple (array-like)
            List of CPDs which will be associated with the model

        EXAMPLE
        -------
        >>> from pgmpy.models import BayesianModel
        >>> from pgmpy.factors.CPD import TabularCPD
        >>> student = BayesianModel([('diff', 'grades'), ('intel', 'grades')])
        >>> grades_cpd = TabularCPD('grades', 3, [[0.1,0.1,0.1,0.1,0.1,0.1],
        ...                                       [0.1,0.1,0.1,0.1,0.1,0.1],
        ...                                       [0.8,0.8,0.8,0.8,0.8,0.8]],
        ...                         evidence=['diff', 'intel'], evidence_card=[2, 3])
        >>> student.add_cpds(grades_cpd)

        +------+-----------------------+---------------------+
        |diff: |          easy         |         hard        |
        +------+------+------+---------+------+------+-------+
        |intel:| dumb |  avg |  smart  | dumb | avg  | smart |
        +------+------+------+---------+------+------+-------+
        |gradeA| 0.1  | 0.1  |   0.1   |  0.1 |  0.1 |   0.1 |
        +------+------+------+---------+------+------+-------+
        |gradeB| 0.1  | 0.1  |   0.1   |  0.1 |  0.1 |   0.1 |
        +------+------+------+---------+------+------+-------+
        |gradeC| 0.8  | 0.8  |   0.8   |  0.8 |  0.8 |   0.8 |
        +------+------+------+---------+------+------+-------+
        """
        for cpd in cpds:
            if not isinstance(cpd, TabularCPD):
                raise ValueError('Only TabularCPD can be added.')

            if set(cpd.variables) - set(cpd.variables).intersection(
                    set(self.nodes())):
                raise ValueError('CPD defined on variable not in the model', cpd)

            for prev_cpd_index in range(len(self.cpds)):
                if self.cpds[prev_cpd_index].variable == cpd.variable:
                    logging.warning("Replacing existing CPD for {var}".format(var=cpd.variable))
                    self.cpds[prev_cpd_index] = cpd
                    break
            else:
                self.cpds.append(cpd)

    def get_cpds(self, node=None):
        """
        Returns the cpds that have been added till now to the graph

        Parameter
        ---------
        node: any hashable python object (optional)
            The node whose CPD we want. If node not specified returns all the
            CPDs added to the model.

        Examples
        --------
        >>> from pgmpy.models import BayesianModel
        >>> from pgmpy.factors import TabularCPD
        >>> student = BayesianModel([('diff', 'grade'), ('intel', 'grade')])
        >>> cpd = TabularCPD('grade', 2, [[0.1, 0.9, 0.2, 0.7],
        ...                               [0.9, 0.1, 0.8, 0.3]],
        ...                  ['intel', 'diff'], [2, 2])
        >>> student.add_cpds(cpd)
        >>> student.get_cpds()
        """
        if node:
            if node not in self.nodes():
                raise ValueError('Node not present in the Directed Graph')
            for cpd in self.cpds:
                if cpd.variable == node:
                    return cpd
        else:
            return self.cpds

    def remove_cpds(self, *cpds):
        """
        Removes the cpds that are provided in the argument.

        Parameters
        ----------
        *cpds: TabularCPD, TreeCPD, RuleCPD object
            A CPD object on any subset of the variables of the model which
            is to be associated with the model.

        Examples
        --------
        >>> from pgmpy.models import BayesianModel
        >>> from pgmpy.factors import TabularCPD
        >>> student = BayesianModel([('diff', 'grade'), ('intel', 'grade')])
        >>> cpd = TabularCPD('grade', 2, [[0.1, 0.9, 0.2, 0.7],
        ...                               [0.9, 0.1, 0.8, 0.3]],
        ...                  ['intel', 'diff'], [2, 2])
        >>> student.add_cpds(cpd)
        >>> student.remove_cpds(cpd)
        """
        for cpd in cpds:
            if isinstance(cpd, six.string_types):
                cpd = self.get_cpds(cpd)
            self.cpds.remove(cpd)

    def check_model(self):
        """
        Check the model for various errors. This method checks for the following
        errors.

        * Checks if the sum of the probabilities for each state is equal to 1 (tol=0.01).
        * Checks if the CPDs associated with nodes are consistent with their parents.

        Returns
        -------
        check: boolean
            True if all the checks are passed
        """
        for node in self.nodes():
            cpd = self.get_cpds(node=node)
            if isinstance(cpd, TabularCPD):
                evidence = cpd.variables[:0:-1]
                parents = self.get_parents(node)
                if set(evidence if evidence else []) != set(parents if parents else []):
                    raise ValueError("CPD associated with %s doesn't have "
                                     "proper parents associated with it." % node)
                if not np.allclose(cpd.to_factor().marginalize([node], inplace=False).values.flatten('C'),
                                   np.ones(np.product(cpd.cardinality[:0:-1])),
                                   atol=0.01):
                    raise ValueError('Sum of probabilites of states for node %s'
                                     ' is not equal to 1.' % node)
        return True

    def _get_ancestors_of(self, obs_nodes_list):
        """
        Returns a list of all ancestors of all the observed nodes including the
        node itself.

        Parameters
        ----------
        obs_nodes_list: string, list-type
            name of all the observed nodes

        Examples
        --------
        >>> from pgmpy.models import BayesianModel
        >>> model = BayesianModel([('D', 'G'), ('I', 'G'), ('G', 'L'),
        ...                        ('I', 'L')])
        >>> model._get_ancestors_of('G')
        {'D', 'G', 'I'}
        >>> model._get_ancestors_of(['G', 'I'])
        {'D', 'G', 'I'}
        """
        if not isinstance(obs_nodes_list, (list, tuple)):
            obs_nodes_list = [obs_nodes_list]

        ancestors_list = set()
        nodes_list = set(obs_nodes_list)
        while nodes_list:
            node = nodes_list.pop()
            if node not in ancestors_list:
                nodes_list.update(self.predecessors(node))
            ancestors_list.add(node)
        return ancestors_list

    def active_trail_nodes(self, start, observed=None):
        """
        Returns all the nodes reachable from start via an active trail.

        Parameters
        ----------

        start: Graph node

        observed : List of nodes (optional)
            If given the active trail would be computed assuming these nodes to be observed.

        Examples
        --------

        >>> from pgmpy.models import BayesianModel
        >>> student = BayesianModel()
        >>> student.add_nodes_from(['diff', 'intel', 'grades'])
        >>> student.add_edges_from([('diff', 'grades'), ('intel', 'grades')])
        >>> student.active_trail_nodes('diff')
        {'diff', 'grade'}
        >>> student.active_trail_nodes('diff', observed='grades')
        {'diff', 'intel'}

        References
        ----------
        Details of the algorithm can be found in 'Probabilistic Graphical Model
        Principles and Techniques' - Koller and Friedman
        Page 75 Algorithm 3.1
        """
        if observed:
            observed_list = [observed] if isinstance(observed, str) else observed
        else:
            observed_list = []
        ancestors_list = self._get_ancestors_of(observed_list)

        # Direction of flow of information
        # up ->  from parent to child
        # down -> from child to parent

        visit_list = set()
        visit_list.add((start, 'up'))
        traversed_list = set()
        active_nodes = set()
        while visit_list:
            node, direction = visit_list.pop()
            if (node, direction) not in traversed_list:
                if node not in observed_list:
                    active_nodes.add(node)
                traversed_list.add((node, direction))
                if direction == 'up' and node not in observed_list:
                    for parent in self.predecessors(node):
                        visit_list.add((parent, 'up'))
                    for child in self.successors(node):
                        visit_list.add((child, 'down'))
                elif direction == 'down':
                    if node not in observed_list:
                        for child in self.successors(node):
                            visit_list.add((child, 'down'))
                    if node in ancestors_list:
                        for parent in self.predecessors(node):
                            visit_list.add((parent, 'up'))
        return active_nodes

    def local_independencies(self, variables):
        """
        Returns a independencies object containing the local independencies
        of each of the variables.

        Parameters
        ----------
        variables: str or array like
            variables whose local independencies are to be found.

        Examples
        --------
        >>> from pgmpy.models import BayesianModel
        >>> student = BayesianModel()
        >>> student.add_edges_from([('diff', 'grade'), ('intel', 'grade'),
        >>>                         ('grade', 'letter'), ('intel', 'SAT')])
        >>> ind = student.local_independencies('grade')
        >>> ind.event1
        {'grade'}
        >>> ind.event2
        {'SAT'}
        >>> ind.event3
        {'diff', 'intel'}
        """
        def dfs(node):
            """
            Returns the descendents of node.

            Since Bayesian Networks are acyclic, this is a very simple dfs
            which does not remember which nodes it has visited.
            """
            descendents = []
            visit = [node]
            while visit:
                n = visit.pop()
                neighbors = self.neighbors(n)
                visit.extend(neighbors)
                descendents.extend(neighbors)
            return descendents

        from pgmpy.independencies import Independencies
        independencies = Independencies()
        for variable in [variables] if isinstance(variables, str) else variables:
            non_descendents = set(self.nodes()) - {variable} - set(dfs(variable))
            parents = set(self.get_parents(variable))
            if non_descendents - parents:
                independencies.add_assertions([variable, non_descendents - parents, parents])
        return independencies

    def is_active_trail(self, start, end, observed=None):
        """
        Returns True if there is any active trail between start and end node

        Parameters
        ----------
        start : Graph Node

        end : Graph Node

        observed : List of nodes (optional)
            If given the active trail would be computed assuming these nodes to be observed.

        additional_observed : List of nodes (optional)
            If given the active trail would be computed assuming these nodes to be observed along with
            the nodes marked as observed in the model.

        Examples
        --------
        >>> from pgmpy.models import BayesianModel
        >>> student = BayesianModel()
        >>> student.add_nodes_from(['diff', 'intel', 'grades', 'letter', 'sat'])
        >>> student.add_edges_from([('diff', 'grades'), ('intel', 'grades'), ('grades', 'letter'),
        ...                         ('intel', 'sat')])
        >>> student.is_active_trail('diff', 'intel')
        False
        >>> student.is_active_trail('grades', 'sat')
        True
        """
        if end in self.active_trail_nodes(start, observed):
            return True
        else:
            return False

    def get_independencies(self, latex=False):
        """
        Computes independencies in the Bayesian Network, by checking d-seperation.

        Parameters
        ----------
        latex: boolean
            If latex=True then latex string of the independence assertion
            would be created.

        Examples
        --------
        >>> from pgmpy.models import BayesianModel
        >>> chain = BayesianModel([('X', 'Y'), ('Y', 'Z')])
        >>> chain.get_independencies()
        (X _|_ Z | Y)
        (Z _|_ X | Y)
        """
        independencies = Independencies()
        for start in (self.nodes()):
            rest = set(self.nodes()) - {start}
            for r in range(len(rest)):
                for observed in itertools.combinations(rest, r):
                    d_seperated_variables = rest - set(observed) - set(
                        self.active_trail_nodes(start, observed=observed))
                    if d_seperated_variables:
                        independencies.add_assertions([start, d_seperated_variables, observed])

        independencies.reduce()

        if not latex:
            return independencies
        else:
            return independencies.latex_string()

    def to_markov_model(self):
        """
        Converts bayesian model to markov model. The markov model created would
        be the moral graph of the bayesian model.

        Examples
        --------
        >>> from pgmpy.models import BayesianModel
        >>> G = BayesianModel([('diff', 'grade'), ('intel', 'grade'),
        ...                    ('intel', 'SAT'), ('grade', 'letter')])
        >>> mm = G.to_markov_model()
        >>> mm.nodes()
        ['diff', 'grade', 'intel', 'SAT', 'letter']
        >>> mm.edges()
        [('diff', 'intel'), ('diff', 'grade'), ('intel', 'grade'),
        ('intel', 'SAT'), ('grade', 'letter')]
        """
        from pgmpy.models import MarkovModel
        moral_graph = self.moralize()
        mm = MarkovModel(moral_graph.edges())
        mm.add_factors(*[cpd.to_factor() for cpd in self.cpds])

        return mm

    def to_junction_tree(self):
        """
        Creates a junction tree (or clique tree) for a given bayesian model.

        For converting a Bayesian Model into a Clique tree, first it is converted
        into a Markov one.

        For a given markov model (H) a junction tree (G) is a graph
        1. where each node in G corresponds to a maximal clique in H
        2. each sepset in G separates the variables strictly on one side of the
        edge to other.

        Examples
        --------
        >>> from pgmpy.models import BayesianModel
        >>> from pgmpy.factors import TabularCPD
        >>> G = BayesianModel([('diff', 'grade'), ('intel', 'grade'),
        ...                    ('intel', 'SAT'), ('grade', 'letter')])
        >>> diff_cpd = TabularCPD('diff', 2, [[0.2], [0.8]])
        >>> intel_cpd = TabularCPD('intel', 3, [[0.5], [0.3], [0.2]])
        >>> grade_cpd = TabularCPD('grade', 3,
        ...                        [[0.1,0.1,0.1,0.1,0.1,0.1],
        ...                         [0.1,0.1,0.1,0.1,0.1,0.1],
        ...                         [0.8,0.8,0.8,0.8,0.8,0.8]],
        ...                        evidence=['diff', 'intel'],
        ...                        evidence_card=[2, 3])
        >>> sat_cpd = TabularCPD('SAT', 2,
        ...                      [[0.1, 0.2, 0.7],
        ...                       [0.9, 0.8, 0.3]],
        ...                      evidence=['intel'], evidence_card=[3])
        >>> letter_cpd = TabularCPD('letter', 2,
        ...                         [[0.1, 0.4, 0.8],
        ...                          [0.9, 0.6, 0.2]],
        ...                         evidence=['grade'], evidence_card=[3])
        >>> G.add_cpds(diff_cpd, intel_cpd, grade_cpd, sat_cpd, letter_cpd)
        >>> jt = G.to_junction_tree()
        """
        mm = self.to_markov_model()
        return mm.to_junction_tree()

    def fit(self, data, estimator_type=None):
        """
        Computes the CPD for each node from a given data in the form of a pandas dataframe.

        Parameters
        ----------
        data : pandas DataFrame object
            A DataFrame object with column names same as the variable names of network

        estimator: Estimator class
            Any pgmpy estimator. If nothing is specified, the default Maximum Likelihood
            estimator would be used

        Examples
        --------
        >>> import numpy as np
        >>> import pandas as pd
        >>> from pgmpy.models import BayesianModel
        >>> values = pd.DataFrame(np.random.randint(low=0, high=2, size=(1000, 5)),
        ...                       columns=['A', 'B', 'C', 'D', 'E'])
        >>> model = BayesianModel([('A', 'B'), ('C', 'B'), ('C', 'D'), ('B', 'E')])
        >>> model.fit(values)
        >>> model.get_cpds()
        [<pgmpy.factors.CPD.TabularCPD at 0x7fd173b2e588>,
         <pgmpy.factors.CPD.TabularCPD at 0x7fd173cb5e10>,
         <pgmpy.factors.CPD.TabularCPD at 0x7fd173b2e470>,
         <pgmpy.factors.CPD.TabularCPD at 0x7fd173b2e198>,
         <pgmpy.factors.CPD.TabularCPD at 0x7fd173b2e2e8>]
        """

        from pgmpy.estimators import MaximumLikelihoodEstimator, BaseEstimator

        if estimator_type is None:
            estimator_type = MaximumLikelihoodEstimator
        else:
            if not isinstance(estimator_type, BaseEstimator):
                raise TypeError("Estimator object should be a valid pgmpy estimator.")

        estimator = estimator_type(self, data)

        cpds_list = estimator.get_parameters()
        self.add_cpds(*cpds_list)

    def predict(self, data):
        """
        Predicts states of all the missing variables.

        Parameters
        ----------
        data : pandas DataFrame object
            A DataFrame object with column names same as the variables in the model.

        Examples
        --------
        >>> import numpy as np
        >>> import pandas as pd
        >>> from pgmpy.models import BayesianModel
        >>> values = pd.DataFrame(np.random.randint(low=0, high=2, size=(1000, 5)),
        ...                       columns=['A', 'B', 'C', 'D', 'E'])
        >>> train_data = values[:800]
        >>> predict_data = values[800:]
        >>> model = BayesianModel([('A', 'B'), ('C', 'B'), ('C', 'D'), ('B', 'E')])
        >>> model.fit(values)
        >>> predict_data = predict_data.copy()
        >>> predict_data.drop('E', axis=1, inplace=True)
        >>> y_pred = model.predict(predict_data)
        >>> y_pred
        array([0, 0, 0, 1, 0, 0, 1, 0, 0, 1, 0, 1, 1, 0, 1, 1, 0, 1, 0, 1, 1, 0, 1,
               1, 0, 0, 0, 1, 0, 0, 1, 0, 1, 1, 1, 1, 0, 1, 0, 0, 1, 0, 1, 1, 0, 1,
               1, 1, 1, 1, 1, 1, 0, 0, 1, 1, 1, 1, 0, 0, 0, 0, 0, 1, 0, 0, 0, 1, 1,
               1, 0, 1, 1, 0, 0, 1, 0, 0, 1, 1, 0, 0, 0, 1, 0, 1, 0, 1, 1, 0, 0, 1,
               1, 1, 1, 0, 0, 0, 1, 0])
        """
        from pgmpy.inference import VariableElimination

        if set(data.columns) == set(self.nodes()):
            raise ValueError("No variable missing in data. Nothing to predict")

        elif set(data.columns) - set(self.nodes()):
            raise ValueError("data has variables which are not in the model")

        missing_variables = set(self.nodes()) - set(data.columns)
        pred_values = defaultdict(list)

        model_inference = VariableElimination(self)
        for index, data_point in data.iterrows():
            states_dict = model_inference.map_query(variables=missing_variables, evidence=data_point.to_dict())
            for k, v in states_dict.items():
                pred_values[k].append(v)
        return pd.DataFrame(pred_values, index=data.index)

    def get_factorized_product(self, latex=False):
        # TODO: refer to IMap class for explanation why this is not implemented.
        pass

    def get_immoralities(self):
        """
        Finds all the immoralities in the model
        A v-structure X -> Z <- Y is an immorality if there is no direct edge between X and Y .

        Returns
        -------
        set: A set of all the immoralities in the model

        Examples
        ---------
        >>> from pgmpy.models import BayesianModel
        >>> student = BayesianModel()
        >>> student.add_edges_from([('diff', 'grade'), ('intel', 'grade'),
        ...                         ('intel', 'SAT'), ('grade', 'letter')])
        >>> student.get_immoralities()
        {('diff','intel')}
        """
        immoralities = set()
        for node in self.nodes():
            for parents in itertools.combinations(self.predecessors(node), 2):
                if not self.has_edge(parents[0], parents[1]) and not self.has_edge(parents[1], parents[0]):
                    immoralities.add(tuple(sorted(parents)))
        return immoralities

    def is_iequivalent(self, model):
        """
        Checks whether the given model is I-equivalent

        Two graphs G1 and G2 are said to be I-equivalent if they have same skeleton
        and have same set of immoralities.

        Note: For same skeleton different names of nodes can work but for immoralities
        names of nodes must be same

        Parameters
        ----------
        model : A Bayesian model object, for which you want to check I-equivalence

        Returns
        --------
        boolean : True if both are I-equivalent, False otherwise

        Examples
        --------
        >>> from pgmpy.models import BayesianModel
        >>> G = BayesianModel()
        >>> G.add_edges_from([('V', 'W'), ('W', 'X'),
        ...                   ('X', 'Y'), ('Z', 'Y')])
        >>> G1 = BayesianModel()
        >>> G1.add_edges_from([('W', 'V'), ('X', 'W'),
        ...                    ('X', 'Y'), ('Z', 'Y')])
        >>> G.is_iequivalent(G1)
        True

        """
        if not isinstance(model, BayesianModel):
            raise TypeError('model must be an instance of Bayesian Model')
        skeleton = nx.algorithms.isomorphism.GraphMatcher(self.to_undirected(), model.to_undirected())
        if skeleton.is_isomorphic() and self.get_immoralities() == model.get_immoralities():
            return True
        return False

    def is_imap(self, JPD):
        """
        Checks whether the bayesian model is Imap of given JointProbabilityDistribution

        Parameters
        -----------
        JPD : An instance of JointProbabilityDistribution Class, for which you want to
            check the Imap

        Returns
        --------
        boolean : True if bayesian model is Imap for given Joint Probability Distribution
                False otherwise
        Examples
        --------
        >>> from pgmpy.models import BayesianModel
        >>> from pgmpy.factors import TabularCPD
        >>> from pgmpy.factors import JointProbabilityDistribution
        >>> G = BayesianModel([('diff', 'grade'), ('intel', 'grade')])
        >>> diff_cpd = TabularCPD('diff', 2, [[0.2], [0.8]])
        >>> intel_cpd = TabularCPD('intel', 3, [[0.5], [0.3], [0.2]])
        >>> grade_cpd = TabularCPD('grade', 3,
        ...                        [[0.1,0.1,0.1,0.1,0.1,0.1],
        ...                         [0.1,0.1,0.1,0.1,0.1,0.1],
        ...                         [0.8,0.8,0.8,0.8,0.8,0.8]],
        ...                        evidence=['diff', 'intel'],
        ...                        evidence_card=[2, 3])
        >>> G.add_cpds(diff_cpd, intel_cpd, grade_cpd)
        >>> val = [0.01, 0.01, 0.08, 0.006, 0.006, 0.048, 0.004, 0.004, 0.032,
                   0.04, 0.04, 0.32, 0.024, 0.024, 0.192, 0.016, 0.016, 0.128]
        >>> JPD = JointProbabilityDistribution(['diff', 'intel', 'grade'], [2, 3, 3], val)
        >>> G.is_imap(JPD)
        True
        """
        if not isinstance(JPD, JointProbabilityDistribution):
            raise TypeError("JPD must be an instance of JointProbabilityDistribution")
        factors = [cpd.to_factor() for cpd in self.get_cpds()]
        factor_prod = reduce(mul, factors)
        JPD_fact = Factor(JPD.variables, JPD.cardinality, JPD.values)
        if JPD_fact == factor_prod:
            return True
        else:
<<<<<<< HEAD
            return False

    def is_imap(self, independence):
        pass

    def copy(self):
        copy = BayesianModel(self.edges())
        if self.cpds:
            cpd_copy = []
            for cpd in self.cpds:
                cpd_copy.append(cpd.copy())
            copy.add_cpds(*cpd_copy)
        return copy
=======
            return False
>>>>>>> 01e1991a
<|MERGE_RESOLUTION|>--- conflicted
+++ resolved
@@ -769,7 +769,6 @@
         if JPD_fact == factor_prod:
             return True
         else:
-<<<<<<< HEAD
             return False
 
     def is_imap(self, independence):
@@ -782,7 +781,4 @@
             for cpd in self.cpds:
                 cpd_copy.append(cpd.copy())
             copy.add_cpds(*cpd_copy)
-        return copy
-=======
-            return False
->>>>>>> 01e1991a
+        return copy