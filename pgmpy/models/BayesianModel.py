--- conflicted
+++ resolved
@@ -770,7 +770,6 @@
         else:
             return False
 
-<<<<<<< HEAD
     def is_imap(self, independence):
         pass
 
@@ -781,6 +780,4 @@
             for cpd in self.cpds:
                 cpd_copy.append(cpd.copy())
             copy.add_cpds(*cpd_copy)
-        return copy
-=======
->>>>>>> upstream/dev+        return copy